--- conflicted
+++ resolved
@@ -81,13 +81,8 @@
 	$(MAKE) fibonacci
 	$(MAKE) fifo
 	$(MAKE) func_is_string
-<<<<<<< HEAD
-	$(MAKE) irayo_recursive
-	$(MAKE) irayo_closure
-=======
 	$(MAKE) irayo_closure
 	$(MAKE) irayo_recursive
->>>>>>> adaa36db
 	$(MAKE) keeper
 	$(MAKE) linda_perf
 	$(MAKE) objects
